package backends

import (
	"fmt"

	log "github.com/Sirupsen/logrus"

	guerrilla "github.com/flashmob/go-guerrilla"
)

type DummyBackend struct {
	config dummyConfig
}

type dummyConfig struct {
	LogReceivedMails bool `json:"log_received_mails"`
}

func (b *DummyBackend) loadConfig(config map[string]interface{}) {
	willLog, ok := config["log_received_mails"].(bool)
	if !ok {
		b.config = dummyConfig{false}
	} else {
		b.config = dummyConfig{willLog}
	}
}

func (b *DummyBackend) Initialize(config map[string]interface{}) {
	b.loadConfig(config)
}

func (b *DummyBackend) Process(client *guerrilla.Client) (string, bool) {
	if b.config.LogReceivedMails {
<<<<<<< HEAD
		log.Infof("Mail from: %s / to: %v data:[%s]", from, to, client.Data)
=======
		log.Infof("Mail from: %s / to: %v", client.MailFrom.String(), client.RcptTo)
>>>>>>> f8cb332a
	}
	return fmt.Sprintf("250 OK : queued as %s", client.ID), true
}<|MERGE_RESOLUTION|>--- conflicted
+++ resolved
@@ -31,11 +31,7 @@
 
 func (b *DummyBackend) Process(client *guerrilla.Client) (string, bool) {
 	if b.config.LogReceivedMails {
-<<<<<<< HEAD
-		log.Infof("Mail from: %s / to: %v data:[%s]", from, to, client.Data)
-=======
 		log.Infof("Mail from: %s / to: %v", client.MailFrom.String(), client.RcptTo)
->>>>>>> f8cb332a
 	}
 	return fmt.Sprintf("250 OK : queued as %s", client.ID), true
 }