--- conflicted
+++ resolved
@@ -3,17 +3,12 @@
 import (
 	"errors"
 	"fmt"
-<<<<<<< HEAD
-	"github.com/flashmob/go-guerrilla/envelope"
-	"github.com/flashmob/go-guerrilla/log"
-=======
->>>>>>> 0b01b752
 	"strconv"
 	"strings"
 	"sync"
 	"time"
 
-	log "github.com/Sirupsen/logrus"
+	"github.com/flashmob/go-guerrilla/log"
 	"github.com/flashmob/go-guerrilla/envelope"
 	"github.com/flashmob/go-guerrilla/response"
 )
@@ -173,11 +168,7 @@
 		return NewBackendResult(resp.String())
 
 	case <-time.After(time.Second * 30):
-<<<<<<< HEAD
 		mainlog.Infof("Backend has timed out")
-		return NewBackendResult("554 Error: transaction timeout")
-=======
-		log.Infof("Backend has timed out")
 		resp := &response.Response{
 			EnhancedCode: response.OtherOrUndefinedProtocolStatus,
 			BasicCode:    554,
@@ -185,7 +176,6 @@
 			Comment:      "Error: transaction timeout",
 		}
 		return NewBackendResult(resp.String())
->>>>>>> 0b01b752
 	}
 }
 func (gw *BackendGateway) Shutdown() error {
