package backends

import (
	"encoding/json"
	"errors"
	"fmt"
	"sync"
	"time"

	log "github.com/Sirupsen/logrus"
	"github.com/flashmob/go-guerrilla"
	"github.com/garyburd/redigo/redis"

	"github.com/ziutek/mymysql/autorc"
	_ "github.com/ziutek/mymysql/godrv"
)

type GuerrillaDBAndRedisBackend struct {
	config       guerrillaDBAndRedisConfig
	saveMailChan chan *savePayload
	wg           sync.WaitGroup
}

type guerrillaDBAndRedisConfig struct {
	NumberOfWorkers    int    `json:"save_workers_size"`
	MysqlTable         string `json:"mail_table"`
	MysqlDB            string `json:"mysql_db"`
	MysqlHost          string `json:"mysql_host"`
	MysqlPass          string `json:"mysql_pass"`
	MysqlUser          string `json:"mysql_user"`
	RedisExpireSeconds int    `json:"redis_expire_seconds"`
	RedisInterface     string `json:"redis_interface"`
	PrimaryHost        string `json:"primary_mail_host"`
}

func convertError(name string) error {
	return fmt.Errorf("failed to load backend config (%s)", name)
}

// Load the backend config for the backend. It has already been unmarshalled
// from the main config file 'backend' config "backend_config"
// Now we need to convert each type and copy into the guerrillaDBAndRedisConfig struct
func (g *GuerrillaDBAndRedisBackend) loadConfig(backendConfig map[string]interface{}) error {
	data, err := json.Marshal(backendConfig)
	if err != nil {
		return err
	}

	err = json.Unmarshal(data, &g.config)
	if g.config.NumberOfWorkers < 1 {
		return errors.New("Must have more than 1 worker")
	}

	return err
}

func (g *GuerrillaDBAndRedisBackend) Initialize(backendConfig map[string]interface{}) error {
	err := g.loadConfig(backendConfig)
	if err != nil {
		return err
	}

	if err := g.testDbConnections(); err != nil {
		return err
	}

	g.saveMailChan = make(chan *savePayload, g.config.NumberOfWorkers)

	// start some savemail workers
	g.wg.Add(g.config.NumberOfWorkers)
	for i := 0; i < g.config.NumberOfWorkers; i++ {
		go g.saveMail()
	}

	return nil
}

func (g *GuerrillaDBAndRedisBackend) Finalize() error {
	close(g.saveMailChan)
	g.wg.Wait()
	return nil
}

func (g *GuerrillaDBAndRedisBackend) Process(mail *guerrilla.Envelope) guerrilla.BackendResult {
	to := mail.RcptTo
	from := mail.MailFrom
	if len(to) == 0 {
		return guerrilla.NewBackendResult("554 Error: no recipient")
	}

	// to do: timeout when adding to SaveMailChan
	// place on the channel so that one of the save mail workers can pick it up
	// TODO: support multiple recipients
	savedNotify := make(chan *saveStatus)
	g.saveMailChan <- &savePayload{mail, from, to[0], savedNotify}
	// wait for the save to complete
	// or timeout
	select {
	case status := <-savedNotify:
		if status.err != nil {
			return guerrilla.NewBackendResult("554 Error: " + status.err.Error())
		}
		return guerrilla.NewBackendResult(fmt.Sprintf("250 OK : queued as %s", status.hash))
	case <-time.After(time.Second * 30):
		log.Debug("timeout")
		return guerrilla.NewBackendResult("554 Error: transaction timeout")
	}
}

type savePayload struct {
	mail        *guerrilla.Envelope
<<<<<<< HEAD
	from        *guerrilla.EmailParts
	recipient   *guerrilla.EmailParts
=======
	from        *guerrilla.EmailAddress
	recipient   *guerrilla.EmailAddress
>>>>>>> bbb4986b
	savedNotify chan *saveStatus
}

type saveStatus struct {
	err  error
	hash string
}

type redisClient struct {
	count int
	conn  redis.Conn
	time  int
}

func (g *GuerrillaDBAndRedisBackend) saveMail() {
	var to, body string
	var err error

	var redisErr error
	var length int
	redisClient := &redisClient{}
	db := autorc.New(
		"tcp",
		"",
		g.config.MysqlHost,
		g.config.MysqlUser,
		g.config.MysqlPass,
		g.config.MysqlDB)
	db.Register("set names utf8")
	sql := "INSERT INTO " + g.config.MysqlTable + " "
	sql += "(`date`, `to`, `from`, `subject`, `body`, `charset`, `mail`, `spam_score`, `hash`, `content_type`, `recipient`, `has_attach`, `ip_addr`, `return_path`, `is_tls`)"
	sql += " values (NOW(), ?, ?, ?, ? , 'UTF-8' , ?, 0, ?, '', ?, 0, ?, ?, ?)"
	ins, sqlErr := db.Prepare(sql)
	if sqlErr != nil {
		log.WithError(sqlErr).Fatalf("failed while db.Prepare(INSERT...)")
	}
	sql = "UPDATE gm2_setting SET `setting_value` = `setting_value`+1 WHERE `setting_name`='received_emails' LIMIT 1"
	incr, sqlErr := db.Prepare(sql)
	if sqlErr != nil {
		log.WithError(sqlErr).Fatalf("failed while db.Prepare(UPDATE...)")
	}

	//  receives values from the channel repeatedly until it is closed.
	for {
		payload := <-g.saveMailChan
		if payload == nil {
			log.Debug("No more payload")
			g.wg.Done()
			return
		}
		to = payload.recipient.User + "@" + g.config.PrimaryHost
		length = len(payload.mail.Data)
		ts := fmt.Sprintf("%d", time.Now().UnixNano())
		payload.mail.Subject = MimeHeaderDecode(payload.mail.Subject)
		hash := MD5Hex(
			to,
			payload.mail.MailFrom.String(),
			payload.mail.Subject,
			ts)
		// Add extra headers
		var addHead string
		addHead += "Delivered-To: " + to + "\r\n"
		addHead += "Received: from " + payload.mail.Helo + " (" + payload.mail.Helo + "  [" + payload.mail.Address + "])\r\n"
		addHead += "	by " + payload.recipient.Host + " with SMTP id " + hash + "@" + payload.recipient.Host + ";\r\n"
		addHead += "	" + time.Now().Format(time.RFC1123Z) + "\r\n"
		// compress to save space
		payload.mail.Data = Compress(addHead, payload.mail.Data)
		body = "gzencode"
		redisErr = redisClient.redisConnection(g.config.RedisInterface)
		if redisErr == nil {
			_, doErr := redisClient.conn.Do("SETEX", hash, g.config.RedisExpireSeconds, payload.mail.Data)
			if doErr == nil {
				payload.mail.Data = ""
				body = "redis"
			}
		} else {
			log.WithError(redisErr).Warn("Error while SETEX on redis")
		}
		// bind data to cursor
		ins.Bind(
			to,
			payload.mail.MailFrom.String(),
			payload.mail.Subject,
			body,
			payload.mail.Data,
			hash,
			to,
			payload.mail.Address,
			payload.mail.MailFrom.String(),
			payload.mail.TLS,
		)
		// save, discard result
		_, _, err = ins.Exec()
		if err != nil {
			errMsg := "Database error while inserting"
			log.WithError(err).Warn(errMsg)
			payload.savedNotify <- &saveStatus{errors.New(errMsg), hash}
		} else {
			log.Debugf("Email saved %s (len=%d)", hash, length)
			_, _, err = incr.Exec()
			if err != nil {
				log.WithError(err).Warn("Database error while incr count")
			}
			payload.savedNotify <- &saveStatus{nil, hash}
		}
	}
}

func (c *redisClient) redisConnection(redisInterface string) (err error) {
	if c.count == 0 {
		c.conn, err = redis.Dial("tcp", redisInterface)
		if err != nil {
			// handle error
			return err
		}
	}
	return nil
}

// test database connection settings
func (g *GuerrillaDBAndRedisBackend) testDbConnections() (err error) {
	db := autorc.New(
		"tcp",
		"",
		g.config.MysqlHost,
		g.config.MysqlUser,
		g.config.MysqlPass,
		g.config.MysqlDB)

	if mysqlErr := db.Raw.Connect(); mysqlErr != nil {
		err = fmt.Errorf("MySql cannot connect, check your settings: %s", mysqlErr)
	} else {
		db.Raw.Close()
	}

	redisClient := &redisClient{}
	if redisErr := redisClient.redisConnection(g.config.RedisInterface); redisErr != nil {
		err = fmt.Errorf("Redis cannot connect, check your settings: %s", redisErr)
	}

	return
}<|MERGE_RESOLUTION|>--- conflicted
+++ resolved
@@ -109,13 +109,8 @@
 
 type savePayload struct {
 	mail        *guerrilla.Envelope
-<<<<<<< HEAD
-	from        *guerrilla.EmailParts
-	recipient   *guerrilla.EmailParts
-=======
 	from        *guerrilla.EmailAddress
 	recipient   *guerrilla.EmailAddress
->>>>>>> bbb4986b
 	savedNotify chan *saveStatus
 }
 
