package mail

import (
	"bytes"
	"crypto/md5"
	"errors"
	"fmt"
	"github.com/flashmob/go-guerrilla/mail/smtp"
	"io"
	"mime"
	"net/mail"
	"net/textproto"
	"strings"
	"sync"
	"time"
)

// A WordDecoder decodes MIME headers containing RFC 2047 encoded-words.
// Used by the MimeHeaderDecode function.
// It's exposed public so that an alternative decoder can be set, eg Gnu iconv
// by importing the mail/inconv package.
// Another alternative would be to use https://godoc.org/golang.org/x/text/encoding
var Dec mime.WordDecoder

func init() {
	// use the default decoder, without Gnu inconv. Import the mail/inconv package to use iconv.
	Dec = mime.WordDecoder{}
}

// Address encodes an email address of the form `<user@host>`
type Address struct {
	// User is local part
	User string
	// Host is the domain
	Host string
	// ADL is at-domain list if matched
	ADL []string
	// PathParams contains any ESTMP parameters that were matched
	PathParams []smtp.PathParam
	// NullPath is true if <> was received
	NullPath bool
}

func (ep *Address) String() string {
	return fmt.Sprintf("%s@%s", ep.User, ep.Host)
}

func (ep *Address) IsEmpty() bool {
	return ep.User == "" && ep.Host == ""
}

var ap = mail.AddressParser{}
var apLock sync.Mutex // guards mail.AddressParser

// NewAddress takes a string of an RFC 5322 address of the
// form "Gogh Fir <gf@example.com>" or "foo@example.com".
func NewAddress(str string) (Address, error) {
	apLock.Lock()
	defer apLock.Unlock()
	a, err := ap.Parse(str)
	if err != nil {
		return Address{}, err
	}
	pos := strings.Index(a.Address, "@")
	if pos > 0 {
		return Address{
				User: a.Address[0:pos],
				Host: a.Address[pos+1:],
			},
			nil
	}
	return Address{}, errors.New("invalid address")
}

// Envelope of Email represents a single SMTP message.
type Envelope struct {
	// Remote IP address
	RemoteIP string
	// Message sent in EHLO command
	Helo string
	// Sender
	MailFrom Address
	// Recipients
	RcptTo []Address
	// Data stores the header and message body
	Data bytes.Buffer
	// Subject stores the subject of the email, extracted and decoded after calling ParseHeaders()
	Subject string
	// TLS is true if the email was received using a TLS connection
	TLS bool
	// Header stores the results from ParseHeaders()
	Header textproto.MIMEHeader
	// Values hold the values generated when processing the envelope by the backend
	Values map[string]interface{}
	// Hashes of each email on the rcpt
	Hashes []string
	// additional delivery header that may be added
	DeliveryHeader string
	// Email(s) will be queued with this id
	QueuedId string
	// TransportType indicates whenever 8BITMIME extension has been signaled
	TransportType smtp.TransportType
	// When locked, it means that the envelope is being processed by the backend
	sync.Mutex
}

func NewEnvelope(remoteAddr string, clientID uint64) *Envelope {
	return &Envelope{
		RemoteIP: remoteAddr,
		Values:   make(map[string]interface{}),
		QueuedId: queuedID(clientID),
	}
}

func queuedID(clientID uint64) string {
	return fmt.Sprintf("%x", md5.Sum([]byte(string(time.Now().Unix())+string(clientID))))
}

// ParseHeaders parses the headers into Header field of the Envelope struct.
// Data buffer must be full before calling.
// It assumes that at most 30kb of email data can be a header
// Decoding of encoding to UTF is only done on the Subject, where the result is assigned to the Subject field
func (e *Envelope) ParseHeaders() error {
	if e.Header == nil {
		return errors.New("headers not parsed")
	}
	if len(e.Header) == 0 {
		return errors.New("header not found")
	}
<<<<<<< HEAD
	// decode the subject
	if subject, ok := e.Header["Subject"]; ok {
		e.Subject = MimeHeaderDecode(subject[0])
=======

	headerEnd := bytes.Index(buf, []byte{'\n', '\n'}) // the first two new-lines chars are the End Of Header
	if headerEnd > -1 {
		header := buf[0 : headerEnd+2]
		headerReader := textproto.NewReader(bufio.NewReader(bytes.NewBuffer(header)))
		e.Header, err = headerReader.ReadMIMEHeader()
		if err == nil || err == io.EOF {
			// decode the subject
			if subject, ok := e.Header["Subject"]; ok {
				e.Subject = MimeHeaderDecode(subject[0])
			}
		}
	} else {
		err = errors.New("header not found")
>>>>>>> 51f7dda3
	}
	return nil
}

// Len returns the number of bytes that would be in the reader returned by NewReader()
func (e *Envelope) Len() int {
	return len(e.DeliveryHeader) + e.Data.Len()
}

// NewReader returns a new reader for reading the email contents, including the delivery headers
func (e *Envelope) NewReader() io.Reader {
	return io.MultiReader(
		strings.NewReader(e.DeliveryHeader),
		bytes.NewReader(e.Data.Bytes()),
	)
}

// String converts the email to string.
// Typically, you would want to use the compressor guerrilla.Processor for more efficiency, or use NewReader
func (e *Envelope) String() string {
	return e.DeliveryHeader + e.Data.String()
}

// ResetTransaction is called when the transaction is reset (keeping the connection open)
func (e *Envelope) ResetTransaction() {

	// ensure not processing by the backend, will only get lock if finished, otherwise block
	e.Lock()
	// got the lock, it means processing finished
	e.Unlock()

	e.MailFrom = Address{}
	e.RcptTo = []Address{}
	// reset the data buffer, keep it allocated
	e.Data.Reset()

	// todo: these are probably good candidates for buffers / use sync.Pool (after profiling)
	e.Subject = ""
	e.Header = nil
	e.Hashes = make([]string, 0)
	e.DeliveryHeader = ""
	e.Values = make(map[string]interface{})
}

// Reseed is called when used with a new connection, once it's accepted
func (e *Envelope) Reseed(remoteIP string, clientID uint64) {
	e.RemoteIP = remoteIP
	e.QueuedId = queuedID(clientID)
	e.Helo = ""
	e.TLS = false
}

// PushRcpt adds a recipient email address to the envelope
func (e *Envelope) PushRcpt(addr Address) {
	e.RcptTo = append(e.RcptTo, addr)
}

// PopRcpt removes the last email address that was pushed to the envelope
func (e *Envelope) PopRcpt() Address {
	ret := e.RcptTo[len(e.RcptTo)-1]
	e.RcptTo = e.RcptTo[:len(e.RcptTo)-1]
	return ret
}

// MimeHeaderDecode converts 7 bit encoded mime header strings to UTF-8
func MimeHeaderDecode(str string) string {
	state := 0
	var buf bytes.Buffer
	var out []byte
	for i := 0; i < len(str); i++ {
		switch state {
		case 0:
			if str[i] == '=' {
				buf.WriteByte(str[i])
				state = 1
			} else {
				out = append(out, str[i])
			}
		case 1:
			if str[i] == '?' {
				buf.WriteByte(str[i])
				state = 2
			} else {
				out = append(out, str[i])
				buf.Reset()
				state = 0
			}

		case 2:
			if str[i] == ' ' {
				d, err := Dec.Decode(buf.String())
				if err == nil {
					out = append(out, []byte(d)...)
				} else {
					out = append(out, buf.Bytes()...)
				}
				out = append(out, ' ')
				buf.Reset()
				state = 0
			} else {
				buf.WriteByte(str[i])
			}
		}
	}
	if buf.Len() > 0 {
		d, err := Dec.Decode(buf.String())
		if err == nil {
			out = append(out, []byte(d)...)
		} else {
			out = append(out, buf.Bytes()...)
		}
	}
	return string(out)
}

// Envelopes have their own pool

type Pool struct {
	// envelopes that are ready to be borrowed
	pool chan *Envelope
	// semaphore to control number of maximum borrowed envelopes
	sem chan bool
}

func NewPool(poolSize int) *Pool {
	return &Pool{
		pool: make(chan *Envelope, poolSize),
		sem:  make(chan bool, poolSize),
	}
}

func (p *Pool) Borrow(remoteAddr string, clientID uint64) *Envelope {
	var e *Envelope
	p.sem <- true // block the envelope until more room
	select {
	case e = <-p.pool:
		e.Reseed(remoteAddr, clientID)
	default:
		e = NewEnvelope(remoteAddr, clientID)
	}
	return e
}

// Return returns an envelope back to the envelope pool
// Make sure that envelope finished processing before calling this
func (p *Pool) Return(e *Envelope) {
	select {
	case p.pool <- e:
		//placed envelope back in pool
	default:
		// pool is full, discard it
	}
	// take a value off the semaphore to make room for more envelopes
	<-p.sem
}

const MostCommonCharset = "ISO-8859-1"

var supportedEncodingsCharsets map[string]bool

func SupportsCharset(charset string) bool {
	if supportedEncodingsCharsets == nil {
		supportedEncodingsCharsets = make(map[string]bool)
	} else if ok, result := supportedEncodingsCharsets[charset]; ok {
		return result
	}
	_, err := Dec.CharsetReader(charset, bytes.NewReader([]byte{}))
	if err != nil {
		supportedEncodingsCharsets[charset] = false
		return false
	}
	supportedEncodingsCharsets[charset] = true
	return true
}<|MERGE_RESOLUTION|>--- conflicted
+++ resolved
@@ -127,26 +127,9 @@
 	if len(e.Header) == 0 {
 		return errors.New("header not found")
 	}
-<<<<<<< HEAD
 	// decode the subject
 	if subject, ok := e.Header["Subject"]; ok {
 		e.Subject = MimeHeaderDecode(subject[0])
-=======
-
-	headerEnd := bytes.Index(buf, []byte{'\n', '\n'}) // the first two new-lines chars are the End Of Header
-	if headerEnd > -1 {
-		header := buf[0 : headerEnd+2]
-		headerReader := textproto.NewReader(bufio.NewReader(bytes.NewBuffer(header)))
-		e.Header, err = headerReader.ReadMIMEHeader()
-		if err == nil || err == io.EOF {
-			// decode the subject
-			if subject, ok := e.Header["Subject"]; ok {
-				e.Subject = MimeHeaderDecode(subject[0])
-			}
-		}
-	} else {
-		err = errors.New("header not found")
->>>>>>> 51f7dda3
 	}
 	return nil
 }
