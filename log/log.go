--- conflicted
+++ resolved
@@ -1,20 +1,12 @@
 package log
 
 import (
-<<<<<<< HEAD
-	"bufio"
-=======
 	log "github.com/Sirupsen/logrus"
->>>>>>> 0b7bdbd8
 	"io"
 	"io/ioutil"
 	"net"
 	"os"
 	"sync"
-
-	log "github.com/Sirupsen/logrus"
-
-	"github.com/flashmob/go-guerrilla/dashboard"
 )
 
 // The following are taken from logrus
@@ -147,9 +139,6 @@
 		l.h = h
 	}
 
-	// add the dashboard hook
-	logrus.Hooks.Add(dashboard.LogHook)
-
 	return l, nil
 
 }
@@ -229,204 +218,4 @@
 		addr = conn.RemoteAddr().String()
 	}
 	return l.WithField("addr", addr)
-<<<<<<< HEAD
-}
-
-// custom logrus hook
-
-// hookMu ensures all io operations are synced. Always on exported functions
-var hookMu sync.Mutex
-
-// LoggerHook extends the log.Hook interface by adding Reopen() and Rename()
-type LoggerHook interface {
-	log.Hook
-	Reopen() error
-	GetLogDest() string
-}
-type LogrusHook struct {
-	w io.Writer
-	// file descriptor, can be re-opened
-	fd *os.File
-	// filename to the file descriptor
-	fname string
-	// txtFormatter that doesn't use colors
-	plainTxtFormatter *log.TextFormatter
-
-	mu sync.Mutex
-}
-
-// newLogrusHook creates a new hook. dest can be a file name or one of the following strings:
-// "stderr" - log to stderr, lines will be written to os.Stdout
-// "stdout" - log to stdout, lines will be written to os.Stdout
-// "off" - no log, lines will be written to ioutil.Discard
-func NewLogrusHook(dest string) (LoggerHook, error) {
-	hookMu.Lock()
-	defer hookMu.Unlock()
-	hook := LogrusHook{fname: dest}
-	err := hook.setup(dest)
-	return &hook, err
-}
-
-type OutputOption int
-
-const (
-	OutputStderr OutputOption = 1 + iota
-	OutputStdout
-	OutputOff
-	OutputNull
-	OutputFile
-)
-
-var outputOptions = [...]string{
-	"stderr",
-	"stdout",
-	"off",
-	"",
-	"file",
-}
-
-func (o OutputOption) String() string {
-	return outputOptions[o-1]
-}
-
-func parseOutputOption(str string) OutputOption {
-	switch str {
-	case "stderr":
-		return OutputStderr
-	case "stdout":
-		return OutputStdout
-	case "off":
-		return OutputOff
-	case "":
-		return OutputNull
-	}
-	return OutputFile
-}
-
-// Setup sets the hook's writer w and file descriptor fd
-// assumes the hook.fd is closed and nil
-func (hook *LogrusHook) setup(dest string) error {
-
-	out := parseOutputOption(dest)
-	if out == OutputNull || out == OutputStderr {
-		hook.w = os.Stderr
-	} else if out == OutputStdout {
-		hook.w = os.Stdout
-	} else if out == OutputOff {
-		hook.w = ioutil.Discard
-	} else {
-		if _, err := os.Stat(dest); err == nil {
-			// file exists open the file for appending
-			if err := hook.openAppend(dest); err != nil {
-				return err
-			}
-		} else {
-			// create the file
-			if err := hook.openCreate(dest); err != nil {
-				return err
-			}
-		}
-	}
-	// disable colors when writing to file
-	if hook.fd != nil {
-		hook.plainTxtFormatter = &log.TextFormatter{DisableColors: true}
-	}
-	return nil
-}
-
-// openAppend opens the dest file for appending. Default to os.Stderr if it can't open dest
-func (hook *LogrusHook) openAppend(dest string) (err error) {
-	fd, err := os.OpenFile(dest, os.O_APPEND|os.O_WRONLY, 0644)
-	if err != nil {
-		log.WithError(err).Error("Could not open log file for appending")
-		hook.w = os.Stderr
-		hook.fd = nil
-		return
-	}
-	hook.w = bufio.NewWriter(fd)
-	hook.fd = fd
-	return
-}
-
-// openCreate creates a new dest file for appending. Default to os.Stderr if it can't open dest
-func (hook *LogrusHook) openCreate(dest string) (err error) {
-	fd, err := os.OpenFile(dest, os.O_CREATE|os.O_TRUNC|os.O_WRONLY, 0644)
-	if err != nil {
-		log.WithError(err).Error("Could not create log file")
-		hook.w = os.Stderr
-		hook.fd = nil
-		return
-	}
-	hook.w = bufio.NewWriter(fd)
-	hook.fd = fd
-	return
-}
-
-// Fire implements the logrus Hook interface. It disables color text formatting if writing to a file
-func (hook *LogrusHook) Fire(entry *log.Entry) error {
-	hookMu.Lock()
-	defer hookMu.Unlock()
-	if hook.fd != nil {
-		// save the old hook
-		oldhook := entry.Logger.Formatter
-		defer func() {
-			// set the back to the old hook after we're done
-			entry.Logger.Formatter = oldhook
-		}()
-		// use the plain text hook
-		entry.Logger.Formatter = hook.plainTxtFormatter
-		// todo : `go go test -v -race` detected a race condition, try log.SetFormatter()
-	}
-	if line, err := entry.String(); err == nil {
-		r := strings.NewReader(line)
-		if _, err = io.Copy(hook.w, r); err != nil {
-			return err
-		}
-		if wb, ok := hook.w.(*bufio.Writer); ok {
-			if err := wb.Flush(); err != nil {
-				return err
-			}
-			if hook.fd != nil {
-				hook.fd.Sync()
-			}
-		}
-		return err
-	} else {
-		return err
-	}
-}
-
-// GetLogDest returns the destination of the log as a string
-func (hook *LogrusHook) GetLogDest() string {
-	hookMu.Lock()
-	defer hookMu.Unlock()
-	return hook.fname
-}
-
-// Levels implements the logrus Hook interface
-func (hook *LogrusHook) Levels() []log.Level {
-	return log.AllLevels
-}
-
-// Reopen closes and re-open log file descriptor, which is a special feature of this hook
-func (hook *LogrusHook) Reopen() error {
-	hookMu.Lock()
-	defer hookMu.Unlock()
-	var err error
-	if hook.fd != nil {
-		if err = hook.fd.Close(); err != nil {
-			return err
-		}
-		// The file could have been re-named by an external program such as logrotate(8)
-		if _, err := os.Stat(hook.fname); err != nil {
-			// The file doesn't exist,create a new one.
-			return hook.openCreate(hook.fname)
-		} else {
-			return hook.openAppend(hook.fname)
-		}
-	}
-	return err
-
-=======
->>>>>>> 0b7bdbd8
 }