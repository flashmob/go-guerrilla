--- conflicted
+++ resolved
@@ -74,21 +74,12 @@
 		closedListener:  make(chan (bool), 1),
 		listenInterface: sc.ListenInterface,
 		state:           ServerStateNew,
-<<<<<<< HEAD
-		mainlog:         l,
-		envelopePool:    mail.NewPool(sc.MaxClients),
-	}
-	server.backendStore.Store(b)
-	var logOpenError error
-	if sc.LogFile == "" {
-=======
 		envelopePool:    mail.NewPool(sc.MaxClients),
 	}
 	server.logStore.Store(l)
 	server.backendStore.Store(b)
 	logFile := sc.LogFile
 	if logFile == "" {
->>>>>>> 0b7bdbd8
 		// none set, use the same log file as mainlog
 		logFile = server.mainlog().GetLogDest()
 	}
@@ -126,19 +117,6 @@
 }
 
 // setBackend sets the backend to use for processing email envelopes
-func (s *server) setBackend(b backends.Backend) {
-	s.backendStore.Store(b)
-}
-
-// backend gets the backend used to process email envelopes
-func (s *server) backend() backends.Backend {
-	if b, ok := s.backendStore.Load().(backends.Backend); ok {
-		return b
-	}
-	return nil
-}
-
-// setBackend Sets the backend to use for processing email envelopes
 func (s *server) setBackend(b backends.Backend) {
 	s.backendStore.Store(b)
 }
@@ -228,11 +206,7 @@
 			}
 			// intentionally placed Borrow in args so that it's called in the
 			// same main goroutine.
-<<<<<<< HEAD
-		}(server.clientPool.Borrow(conn, clientID, server.log, server.envelopePool))
-=======
 		}(server.clientPool.Borrow(conn, clientID, server.log(), server.envelopePool))
->>>>>>> 0b7bdbd8
 
 	}
 }
@@ -302,7 +276,7 @@
 // Handles an entire client SMTP exchange
 func (server *server) handleClient(client *client) {
 	defer func() {
-		server.log.WithFields(map[string]interface{}{
+		server.log().WithFields(map[string]interface{}{
 			"event": "disconnect",
 			"id":    client.ID,
 		}).Info("Disconnect client")
@@ -310,14 +284,10 @@
 	}()
 
 	sc := server.configStore.Load().(ServerConfig)
-<<<<<<< HEAD
-	server.log.WithFields(map[string]interface{}{
+	server.log().WithFields(map[string]interface{}{
 		"event": "connect",
 		"id":    client.ID,
 	}).Info("Handle client")
-=======
-	server.log().Infof("Handle client [%s], id: %d", client.RemoteIP, client.ID)
->>>>>>> 0b7bdbd8
 
 	// Initial greeting
 	greeting := fmt.Sprintf("220 %s SMTP Guerrilla(%s) #%d (%d) %s",
@@ -344,11 +314,7 @@
 		} else if err := client.upgradeToTLS(tlsConfig); err == nil {
 			advertiseTLS = ""
 		} else {
-<<<<<<< HEAD
-			server.log.WithError(err).Warnf("[%s] Failed TLS handshake", client.RemoteIP)
-=======
 			server.log().WithError(err).Warnf("[%s] Failed TLS handshake", client.RemoteIP)
->>>>>>> 0b7bdbd8
 			// server requires TLS, but can't handshake
 			client.kill()
 		}
@@ -368,28 +334,17 @@
 			input, err := server.readCommand(client, sc.MaxSize)
 			server.log().Debugf("Client sent: %s", input)
 			if err == io.EOF {
-<<<<<<< HEAD
-				server.log.WithError(err).Warnf("Client closed the connection: %s", client.RemoteIP)
-				return
-			} else if netErr, ok := err.(net.Error); ok && netErr.Timeout() {
-				server.log.WithError(err).Warnf("Timeout: %s", client.RemoteIP)
-=======
 				server.log().WithError(err).Warnf("Client closed the connection: %s", client.RemoteIP)
 				return
 			} else if netErr, ok := err.(net.Error); ok && netErr.Timeout() {
 				server.log().WithError(err).Warnf("Timeout: %s", client.RemoteIP)
->>>>>>> 0b7bdbd8
 				return
 			} else if err == LineLimitExceeded {
 				client.sendResponse(response.Canned.FailLineTooLong)
 				client.kill()
 				break
 			} else if err != nil {
-<<<<<<< HEAD
-				server.log.WithError(err).Warnf("Read error: %s", client.RemoteIP)
-=======
 				server.log().WithError(err).Warnf("Read error: %s", client.RemoteIP)
->>>>>>> 0b7bdbd8
 				client.kill()
 				break
 			}
@@ -456,16 +411,13 @@
 						break
 					} else {
 						client.MailFrom = from
-<<<<<<< HEAD
-						server.log.WithFields(map[string]interface{}{
+						server.log().WithFields(map[string]interface{}{
 							"event":   "mailfrom",
 							"helo":    client.Helo,
 							"domain":  from.Host,
 							"address": getRemoteAddr(client.conn),
 							"id":      client.ID,
 						}).Info("Mail from")
-=======
->>>>>>> 0b7bdbd8
 					}
 
 				} else {
@@ -559,11 +511,7 @@
 					client.sendResponse(response.Canned.FailReadErrorDataCmd, err.Error())
 					client.kill()
 				}
-<<<<<<< HEAD
-				server.log.WithError(err).Warn("Error reading data")
-=======
 				server.log().WithError(err).Warn("Error reading data")
->>>>>>> 0b7bdbd8
 				client.resetTransaction()
 				break
 			}
@@ -571,7 +519,7 @@
 			res := server.backend().Process(client.Envelope)
 			if res.Code() < 300 {
 				client.messagesSent++
-				server.log.WithFields(map[string]interface{}{
+				server.log().WithFields(map[string]interface{}{
 					"helo":          client.Helo,
 					"remoteAddress": getRemoteAddr(client.conn),
 					"success":       true,
@@ -593,11 +541,7 @@
 					advertiseTLS = ""
 					client.resetTransaction()
 				} else {
-<<<<<<< HEAD
-					server.log.WithError(err).Warnf("[%s] Failed TLS handshake", client.RemoteIP)
-=======
 					server.log().WithError(err).Warnf("[%s] Failed TLS handshake", client.RemoteIP)
->>>>>>> 0b7bdbd8
 					// Don't disconnect, let the client decide if it wants to continue
 				}
 			}
