--- conflicted
+++ resolved
@@ -247,37 +247,6 @@
 	return false
 }
 
-<<<<<<< HEAD
-// Upgrades a client connection to TLS
-func (server *server) upgradeToTLS(client *client) bool {
-	tlsConn := tls.Server(client.conn, server.tlsConfig)
-	err := tlsConn.Handshake()
-	if err != nil {
-		log.WithError(err).Warn("[%s] Failed TLS handshake", client.RemoteAddress)
-		return false
-	}
-	client.conn = net.Conn(tlsConn)
-	client.bufout.Reset(client.conn)
-	client.bufin.Reset(client.conn)
-	client.TLS = true
-
-	return true
-}
-
-// Closes a client connection
-func (server *server) closeConn(client *client) {
-	client.conn.Close()
-	client.conn = nil
-	log.WithFields(map[string]interface{}{
-		"event":   "disconnect",
-		"address": client.RemoteAddress,
-		"helo":    client.Helo,
-		"id":      client.ID,
-	}).Info("Close client")
-}
-
-=======
->>>>>>> 13191e03
 // Reads from the client until a terminating sequence is encountered,
 // or until a timeout occurs.
 func (server *server) readCommand(client *client, maxSize int64) (string, error) {
@@ -313,19 +282,14 @@
 
 // Handles an entire client SMTP exchange
 func (server *server) handleClient(client *client) {
-<<<<<<< HEAD
-	defer server.closeConn(client)
-	log.WithFields(map[string]interface{}{
+	defer client.closeConn()
+	sc := server.configStore.Load().(ServerConfig)
+	server.log.WithFields(map[string]interface{}{
 		"event":   "connect",
 		"address": client.RemoteAddress,
 		"helo":    client.Helo,
 		"id":      client.ID,
 	}).Info("Handle client")
-=======
-	defer client.closeConn()
-	sc := server.configStore.Load().(ServerConfig)
-	server.log.Infof("Handle client [%s], id: %d", client.RemoteAddress, client.ID)
->>>>>>> 13191e03
 
 	// Initial greeting
 	greeting := fmt.Sprintf("220 %s SMTP Guerrilla(%s) #%d (%d) %s gr:%d",
@@ -523,7 +487,7 @@
 			res := server.backend.Process(client.Envelope)
 			if res.Code() < 300 {
 				client.messagesSent++
-				log.WithFields(map[string]interface{}{
+				server.log.WithFields(map[string]interface{}{
 					"helo":          client.Helo,
 					"remoteAddress": client.RemoteAddress,
 					"success":       true,
